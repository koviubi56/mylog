--- conflicted
+++ resolved
@@ -7,11 +7,10 @@
 
 ## [Unreleased]
 
-<<<<<<< HEAD
 ### Removed
 
 - **`typing-extensions` is not being used; it is not a dependency**
-=======
+
 ## [0.6.0-beta.1] - 2022-07-10
 
 ### Added
@@ -21,7 +20,6 @@
 ### Fixed
 
 - **Fixed frame depth with debug, info, warning, error, and critical. Changed from 4 to 5.**
->>>>>>> 2e7b0d62
 
 ## [0.5.0] - 2022-06-11
 
